--- conflicted
+++ resolved
@@ -1,16 +1,9 @@
 [package]
 name = "psutil"
-<<<<<<< HEAD
-version = "1.8.0"
+version = "1.7.0"
 authors = ["Caleb Bassi <calebjbassi@gmail.com>", "Rob Day <rkd@rkd.me.uk>", "Sam Clements <sam@borntyping.co.uk>"]
-description = "Process monitoring library"
+description = "Process and system monitoring library"
 repository = "https://github.com/rust-psutil/rust-psutil"
-=======
-version = "1.7.0"
-authors = ["Sam Clements <sam@borntyping.co.uk>"]
-description = "Process and system monitoring library"
-repository = "https://github.com/borntyping/rust-psutil"
->>>>>>> a3f0f515
 readme = "README.md"
 license = "MIT"
 edition = "2018"
